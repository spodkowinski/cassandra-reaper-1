--- conflicted
+++ resolved
@@ -31,10 +31,7 @@
 import com.spotify.reaper.service.RingRange;
 import com.spotify.reaper.service.SegmentGenerator;
 import com.spotify.reaper.storage.IStorage;
-<<<<<<< HEAD
-
-=======
->>>>>>> 5bac8561
+
 import org.joda.time.DateTime;
 import org.slf4j.Logger;
 import org.slf4j.LoggerFactory;
@@ -203,23 +200,9 @@
           + repairRunId + " not found").build();
     }
 
-<<<<<<< HEAD
-      if (isStarting(oldState, newState)) {
-        return startRun(repairRun, table);
-      }
-      if (isPausing(oldState, newState)) {
-        return pauseRun(repairRun, table);
-      }
-      if (isResuming(oldState, newState)) {
-        return resumeRun(repairRun, table);
-      }
-      String errMsg = String.format("Transition %s->%s not supported.", oldState.toString(),
-        newState.toString());
-=======
     Optional<RepairUnit> repairUnit = storage.getRepairUnit(repairRun.get().getRepairUnitId());
     if (!repairUnit.isPresent()) {
       String errMsg = "repair unit with id " + repairRun.get().getRepairUnitId() + " not found";
->>>>>>> 5bac8561
       LOG.error(errMsg);
       return Response.status(Response.Status.NOT_FOUND).entity(errMsg).build();
     }
@@ -261,15 +244,6 @@
   private Response startRun(RepairRun repairRun, RepairUnit repairUnit) {
     LOG.info("Starting run {}", repairRun.getId());
     RepairRun updatedRun = repairRun.with()
-<<<<<<< HEAD
-      .runState(RepairRun.RunState.RUNNING)
-      .startTime(DateTime.now())
-      .build(repairRun.getId());
-    storage.updateRepairRun(updatedRun);
-    RepairRunner.startRepairRun(storage, repairRun.getId(), jmxFactory);
-    return Response.status(Response.Status.OK).entity(new RepairRunStatus(repairRun, table))
-      .build();
-=======
         .runState(RepairRun.RunState.RUNNING)
         .startTime(DateTime.now())
         .build(repairRun.getId());
@@ -279,7 +253,6 @@
     RepairRunner.startRepairRun(storage, repairRun.getId(), jmxFactory);
     return Response.status(Response.Status.OK).entity(new RepairRunStatus(repairRun, repairUnit))
         .build();
->>>>>>> 5bac8561
   }
 
   private Response pauseRun(RepairRun repairRun, RepairUnit repairUnit) {
