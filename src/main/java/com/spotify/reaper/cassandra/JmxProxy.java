/*
 * Licensed under the Apache License, Version 2.0 (the "License");
 * you may not use this file except in compliance with the License.
 * You may obtain a copy of the License at
 *
 *     http://www.apache.org/licenses/LICENSE-2.0
 *
 * Unless required by applicable law or agreed to in writing, software
 * distributed under the License is distributed on an "AS IS" BASIS,
 * WITHOUT WARRANTIES OR CONDITIONS OF ANY KIND, either express or implied.
 * See the License for the specific language governing permissions and
 * limitations under the License.
 */
package com.spotify.reaper.cassandra;

import static com.google.common.base.Preconditions.checkNotNull;

import java.io.IOException;
import java.math.BigInteger;
import java.net.MalformedURLException;
import java.util.AbstractMap;
import java.util.Collection;
import java.util.HashMap;
import java.util.HashSet;
import java.util.Iterator;
import java.util.List;
import java.util.Map;
import java.util.Set;

import javax.management.InstanceNotFoundException;
import javax.management.JMX;
import javax.management.ListenerNotFoundException;
import javax.management.MBeanServerConnection;
import javax.management.MalformedObjectNameException;
import javax.management.Notification;
import javax.management.NotificationListener;
import javax.management.ObjectName;
import javax.management.remote.JMXConnector;
import javax.management.remote.JMXConnectorFactory;
import javax.management.remote.JMXServiceURL;
import javax.validation.constraints.NotNull;

import org.apache.cassandra.db.ColumnFamilyStoreMBean;
import org.apache.cassandra.db.compaction.CompactionManager;
import org.apache.cassandra.db.compaction.CompactionManagerMBean;
import org.apache.cassandra.repair.RepairParallelism;
import org.apache.cassandra.service.ActiveRepairService;
import org.apache.cassandra.service.StorageServiceMBean;
import org.slf4j.Logger;
import org.slf4j.LoggerFactory;

import com.google.common.base.Function;
import com.google.common.base.Optional;
import com.google.common.collect.Lists;
import com.spotify.reaper.ReaperException;
import com.spotify.reaper.core.Cluster;
import com.spotify.reaper.service.RingRange;

public class JmxProxy implements NotificationListener, AutoCloseable {

  private static final Logger LOG = LoggerFactory.getLogger(JmxProxy.class);

  private static final int JMX_PORT = 7199;
  private static final String JMX_URL = "service:jmx:rmi:///jndi/rmi://%s:%d/jmxrmi";
  private static final String SS_OBJECT_NAME = "org.apache.cassandra.db:type=StorageService";
  private static final String AES_OBJECT_NAME =
      "org.apache.cassandra.internal:type=AntiEntropySessions";
  private static final String COMP_OBJECT_NAME =
	      "org.apache.cassandra.metrics:type=Compaction";

  private final JMXConnector jmxConnector;
  private final ObjectName ssMbeanName;
  private final MBeanServerConnection mbeanServer;
  private final CompactionManagerMBean cmProxy;
  private final Object ssProxy;
  private final Optional<RepairStatusHandler> repairStatusHandler;
  private final String host;
  private final JMXServiceURL jmxUrl;
  private final String clusterName;

  private JmxProxy(Optional<RepairStatusHandler> handler, String host, JMXServiceURL jmxUrl,
      JMXConnector jmxConnector, Object ssProxy, ObjectName ssMbeanName,
      MBeanServerConnection mbeanServer, CompactionManagerMBean cmProxy) {
    this.host = host;
    this.jmxUrl = jmxUrl;
    this.jmxConnector = jmxConnector;
    this.ssMbeanName = ssMbeanName;
    this.mbeanServer = mbeanServer;
    this.ssProxy = ssProxy;
    this.repairStatusHandler = handler;
    this.cmProxy = cmProxy;
    this.clusterName = Cluster.toSymbolicName(((StorageServiceMBean) ssProxy).getClusterName());
  }


  /**
   * @see JmxProxy#connect(Optional, String, int, String, String)
   */
  static JmxProxy connect(Optional<RepairStatusHandler> handler, String host, String username,
      String password)
      throws ReaperException {
    assert null != host : "null host given to JmxProxy.connect()";
    String[] parts = host.split(":");
    if (parts.length == 2) {
      return connect(handler, parts[0], Integer.valueOf(parts[1]), username, password);
    } else {
      return connect(handler, host, JMX_PORT, username, password);
    }
  }


  /**
   * Connect to JMX interface on the given host and port.
   *
   * @param handler  Implementation of {@link RepairStatusHandler} to process incoming
   *                 notifications
   *                 of repair events.
   * @param host     hostname or ip address of Cassandra node
   * @param port     port number to use for JMX connection
   * @param username username to use for JMX authentication
   * @param password password to use for JMX authentication
   */
  static JmxProxy connect(Optional<RepairStatusHandler> handler, String host, int port,
      String username, String password)
      throws ReaperException {
    ObjectName ssMbeanName;
    ObjectName cmMbeanName;
    JMXServiceURL jmxUrl;
    try {
      jmxUrl = new JMXServiceURL(String.format(JMX_URL, host, port));
      ssMbeanName = new ObjectName(SS_OBJECT_NAME);
      cmMbeanName = new ObjectName(CompactionManager.MBEAN_OBJECT_NAME);
    } catch (MalformedURLException | MalformedObjectNameException e) {
      LOG.error(String.format("Failed to prepare the JMX connection to %s:%s", host, port));
      throw new ReaperException("Failure during preparations for JMX connection", e);
    }
    try {
      Map<String, Object> env = new HashMap<String, Object>();
      if (username != null && password != null) {
        String[] creds = {username, password};
        env.put(JMXConnector.CREDENTIALS, creds);
      }
      JMXConnector jmxConn = JMXConnectorFactory.connect(jmxUrl, env);
      MBeanServerConnection mbeanServerConn = jmxConn.getMBeanServerConnection();
      Object ssProxy =
          JMX.newMBeanProxy(mbeanServerConn, ssMbeanName, StorageServiceMBean.class);
      String cassandraVersion = ((StorageServiceMBean) ssProxy).getReleaseVersion();
      if(cassandraVersion.startsWith("2.0")){
    	  ssProxy = JMX.newMBeanProxy(mbeanServerConn, ssMbeanName, StorageServiceMBean20.class);
      }
      
      CompactionManagerMBean cmProxy =
          JMX.newMBeanProxy(mbeanServerConn, cmMbeanName, CompactionManagerMBean.class);
      JmxProxy proxy = new JmxProxy(handler, host, jmxUrl, jmxConn, ssProxy, ssMbeanName,
          mbeanServerConn, cmProxy);
      // registering a listener throws bunch of exceptions, so we do it here rather than in the
      // constructor
      mbeanServerConn.addNotificationListener(ssMbeanName, proxy, null, null);
      LOG.debug(String.format("JMX connection to %s properly connected: %s",
          host, jmxUrl.toString()));
      return proxy;
    } catch (IOException | InstanceNotFoundException e) {
      LOG.error(String.format("Failed to establish JMX connection to %s:%s", host, port));
      throw new ReaperException("Failure when establishing JMX connection", e);
    }
  }

  public String getHost() {
    return host;
  }

  /**
   * @return list of tokens in the cluster
   */
  public List<BigInteger> getTokens() {
    checkNotNull(ssProxy, "Looks like the proxy is not connected");
    return Lists.transform(
        Lists.newArrayList(((StorageServiceMBean) ssProxy).getTokenToEndpointMap().keySet()),
        new Function<String, BigInteger>() {
          @Override
          public BigInteger apply(String s) {
            return new BigInteger(s);
          }
        });
  }

  public Map<List<String>, List<String>> getRangeToEndpointMap(String keyspace)
      throws ReaperException {
    checkNotNull(ssProxy, "Looks like the proxy is not connected");
    try {
      return ((StorageServiceMBean) ssProxy).getRangeToEndpointMap(keyspace);
    } catch (AssertionError e) {
      LOG.error(e.getMessage());
      throw new ReaperException(e.getMessage());
    }
  }

  /**
   * @return all hosts owning a range of tokens
   */
  @NotNull
  public List<String> tokenRangeToEndpoint(String keyspace, RingRange tokenRange) {
    checkNotNull(ssProxy, "Looks like the proxy is not connected");
    Set<Map.Entry<List<String>, List<String>>> entries =
    		((StorageServiceMBean) ssProxy).getRangeToEndpointMap(keyspace).entrySet();
    for (Map.Entry<List<String>, List<String>> entry : entries) {
      BigInteger rangeStart = new BigInteger(entry.getKey().get(0));
      BigInteger rangeEnd = new BigInteger(entry.getKey().get(1));
      if (new RingRange(rangeStart, rangeEnd).encloses(tokenRange)) {
        return entry.getValue();
      }
    }
    return Lists.newArrayList();
  }

  /**
   * @return full class name of Cassandra's partitioner.
   */
  public String getPartitioner() {
    checkNotNull(ssProxy, "Looks like the proxy is not connected");
    return ((StorageServiceMBean) ssProxy).getPartitionerName();
  }

  /**
   * @return Cassandra cluster name.
   */
  public String getClusterName() {
    checkNotNull(ssProxy, "Looks like the proxy is not connected");
    return ((StorageServiceMBean) ssProxy).getClusterName();
  }

  /**
   * @return list of available keyspaces
   */
  public List<String> getKeyspaces() {
    checkNotNull(ssProxy, "Looks like the proxy is not connected");
    return ((StorageServiceMBean) ssProxy).getKeyspaces();
  }

  public Set<String> getTableNamesForKeyspace(String keyspace) throws ReaperException {
    Set<String> tableNames = new HashSet<>();
    Iterator<Map.Entry<String, ColumnFamilyStoreMBean>> proxies;
    try {
      proxies = ColumnFamilyStoreMBeanIterator.getColumnFamilyStoreMBeanProxies(mbeanServer);
    } catch (IOException | MalformedObjectNameException e) {
      e.printStackTrace();
      throw new ReaperException("failed to get ColumnFamilyStoreMBean instances from JMX");
    }
    while (proxies.hasNext()) {
      Map.Entry<String, ColumnFamilyStoreMBean> proxyEntry = proxies.next();
      String keyspaceName = proxyEntry.getKey();
      if (keyspace.equalsIgnoreCase(keyspaceName)) {
        ColumnFamilyStoreMBean columnFamilyMBean = proxyEntry.getValue();
        tableNames.add(columnFamilyMBean.getColumnFamilyName());
      }
    }
    return tableNames;
  }

  /**
   * @return number of pending compactions on the node this proxy is connected to
   */
  public int getPendingCompactions() {
    checkNotNull(cmProxy, "Looks like the proxy is not connected");
    try {
        ObjectName name = new ObjectName(COMP_OBJECT_NAME);
        int pendingCount = (int) mbeanServer.getAttribute(name, "PendingTasks");
        return pendingCount;
      } catch (IOException ignored) {
        LOG.warn("Failed to connect to " + host + " using JMX");
      } catch (MalformedObjectNameException ignored) {
        LOG.error("Internal error, malformed name");
      } catch (InstanceNotFoundException e) {
        // This happens if no repair has yet been run on the node
        // The AntiEntropySessions object is created on the first repair
        return 0;
      } catch (Exception e) {
        LOG.error("Error getting attribute from JMX", e);
      }
      // If uncertain, assume it's running
      return 0;
  }

  /**
   * @return true if any repairs are running on the node.
   */
  public boolean isRepairRunning() {
    // Check if AntiEntropySession is actually running on the node
    try {
      ObjectName name = new ObjectName(AES_OBJECT_NAME);
      int activeCount = (Integer) mbeanServer.getAttribute(name, "ActiveCount");
      long pendingCount = (Long) mbeanServer.getAttribute(name, "PendingTasks");
      return activeCount + pendingCount != 0;
    } catch (IOException ignored) {
      LOG.warn("Failed to connect to " + host + " using JMX");
    } catch (MalformedObjectNameException ignored) {
      LOG.error("Internal error, malformed name");
    } catch (InstanceNotFoundException e) {
      // This happens if no repair has yet been run on the node
      // The AntiEntropySessions object is created on the first repair
      return false;
    } catch (Exception e) {
      LOG.error("Error getting attribute from JMX", e);
    }
    // If uncertain, assume it's running
    return true;
  }

  /**
   * Terminates all ongoing repairs on the node this proxy is connected to
   */
  public void cancelAllRepairs() {
    checkNotNull(ssProxy, "Looks like the proxy is not connected");
    try {
    	((StorageServiceMBean) ssProxy).forceTerminateAllRepairSessions();
    } catch (RuntimeException e) {
      // This can happen if the node is down (UndeclaredThrowableException),
      // in which case repairs will be cancelled anyway...
      LOG.warn("Failed to terminate all repair sessions; node down?", e);
    }
  }

  /**
   * Checks if table exists in the cluster by instantiating a MBean for that table.
   */
  public boolean tableExists(String ks, String cf) {
    try {
      String type = cf.contains(".") ? "IndexColumnFamilies" : "ColumnFamilies";
      String nameStr = String.format("org.apache.cassandra.db:type=*%s,keyspace=%s,columnfamily=%s",
          type, ks, cf);
      Set<ObjectName> beans = mbeanServer.queryNames(new ObjectName(nameStr), null);
      if (beans.isEmpty() || beans.size() != 1) {
        return false;
      }
      ObjectName bean = beans.iterator().next();
      JMX.newMBeanProxy(mbeanServer, bean, ColumnFamilyStoreMBean.class);
    } catch (MalformedObjectNameException | IOException e) {
      String errMsg = String.format("ColumnFamilyStore for %s/%s not found: %s", ks, cf,
          e.getMessage());
      LOG.warn(errMsg);
      return false;
    }
    return true;
  }
  
  public String getCassandraVersion(){
	  return ((StorageServiceMBean) ssProxy).getReleaseVersion();
  }

  /**
   * Triggers a repair of range (beginToken, endToken] for given keyspace and column family.
   * The repair is triggered by {@link org.apache.cassandra.service.StorageServiceMBean#forceRepairRangeAsync}
   * For time being, we don't allow local nor snapshot repairs.
   *
   * @return Repair command number, or 0 if nothing to repair
   */
  public int triggerRepair(BigInteger beginToken, BigInteger endToken, String keyspace,
    	RepairParallelism repairParallelism, Collection<String> columnFamilies, boolean fullRepair) {
    checkNotNull(ssProxy, "Looks like the proxy is not connected");
    String cassandraVersion = getCassandraVersion();
    boolean canUseDatacenterAware = false;
    try {
      canUseDatacenterAware = versionCompare(cassandraVersion, "2.0.12") >= 0;
    } catch (ReaperException e) {
      LOG.warn("failed on version comparison, not using dc aware repairs by default");
    }
    String msg = String.format("Triggering repair of range (%s,%s] for keyspace \"%s\" on "
                               + "host %s, with repair parallelism %s, in cluster with Cassandra "
                               + "version '%s' (can use DATACENTER_AWARE '%s'), "
                               + "for column families: %s",
        beginToken.toString(), endToken.toString(), keyspace, this.host,
        repairParallelism, cassandraVersion, canUseDatacenterAware,
        columnFamilies);
    LOG.info(msg);
<<<<<<< HEAD
    if(!cassandraVersion.startsWith("2.0")){
	    if(fullRepair) {
		    if (repairParallelism.equals(RepairParallelism.DATACENTER_AWARE)) {
		      if (canUseDatacenterAware) {
		        return ((StorageServiceMBean) ssProxy).forceRepairRangeAsync(beginToken.toString(), endToken.toString(), keyspace,
		            repairParallelism.ordinal(), null, null, fullRepair,
		            columnFamilies
		                .toArray(new String[columnFamilies.size()]));
		      } else {
		        LOG.info("Cannot use DATACENTER_AWARE repair policy for Cassandra cluster with version {},"
		                 + " falling back to SEQUENTIAL repair.",
		            cassandraVersion);
		        repairParallelism = RepairParallelism.SEQUENTIAL;
		      }
		    }
		    boolean snapshotRepair = repairParallelism.equals(RepairParallelism.SEQUENTIAL);
		    return ((StorageServiceMBean) ssProxy).forceRepairRangeAsync(beginToken.toString(), endToken.toString(), keyspace,
		        snapshotRepair, false, fullRepair,
		        columnFamilies.toArray(new String[columnFamilies.size()]));
	    } 
	    else {    	
	    	return ((StorageServiceMBean) ssProxy).forceRepairAsync(keyspace, Boolean.FALSE, Boolean.FALSE, Boolean.FALSE, fullRepair, columnFamilies.toArray(new String[columnFamilies.size()]));    			
	    }
=======
    if(fullRepair) {
	    if (repairParallelism.equals(RepairParallelism.DATACENTER_AWARE)) {
	      if (canUseDatacenterAware) {
	        return ssProxy.forceRepairRangeAsync(beginToken.toString(), endToken.toString(), keyspace,
	            repairParallelism.ordinal(), null, null, // fullRepair removed
	            columnFamilies
	                .toArray(new String[columnFamilies.size()]));
	      } else {
	        LOG.info("Cannot use DATACENTER_AWARE repair policy for Cassandra cluster with version {},"
	                 + " falling back to SEQUENTIAL repair.",
	            cassandraVersion);
	        repairParallelism = RepairParallelism.SEQUENTIAL;
	      }
	    }
	    boolean snapshotRepair = repairParallelism.equals(RepairParallelism.SEQUENTIAL);
	    return ssProxy.forceRepairRangeAsync(beginToken.toString(), endToken.toString(), keyspace,
	        snapshotRepair, false, // fullRepair removed
	        columnFamilies.toArray(new String[columnFamilies.size()]));
    } 
    else {    	
    	return ssProxy.forceRepairAsync(keyspace, Boolean.FALSE, Boolean.FALSE, Boolean.FALSE, //fullRepair,
                                        columnFamilies.toArray(new String[columnFamilies.size()]));
>>>>>>> a20d2f36
    }
    else {
    	// Cassandra 2.0 compatibility 
    	if (repairParallelism.equals(RepairParallelism.DATACENTER_AWARE)) {
		      if (canUseDatacenterAware) {
		        return ((StorageServiceMBean20) ssProxy).forceRepairRangeAsync(beginToken.toString(), endToken.toString(), keyspace,
		            repairParallelism.ordinal(), null, null, 
		            columnFamilies
		                .toArray(new String[columnFamilies.size()]));
		      } else {
		        LOG.info("Cannot use DATACENTER_AWARE repair policy for Cassandra cluster with version {},"
		                 + " falling back to SEQUENTIAL repair.",
		            cassandraVersion);
		        repairParallelism = RepairParallelism.SEQUENTIAL;
		      }
		    }
		    boolean snapshotRepair = repairParallelism.equals(RepairParallelism.SEQUENTIAL);
		    return ((StorageServiceMBean20) ssProxy).forceRepairRangeAsync(beginToken.toString(), endToken.toString(), keyspace,
		        snapshotRepair, false, 
		        columnFamilies.toArray(new String[columnFamilies.size()]));
    }
    
  }


  /**
   * Invoked when the MBean this class listens to publishes an event.
   * We're only interested in repair-related events.
   * Their format is explained at {@link org.apache.cassandra.service.StorageServiceMBean#forceRepairAsync}
   * The format is: notification type: "repair" notification userData: int array of length 2 where
   * [0] = command number [1] = ordinal of AntiEntropyService.Status
   */
  @Override
  public void handleNotification(Notification notification, Object handback) {
    Thread.currentThread().setName(clusterName);
    // we're interested in "repair"
    String type = notification.getType();
    LOG.debug("Received notification: {}", notification.toString());
    if (repairStatusHandler.isPresent() && type.equals("repair")) {
      int[] data = (int[]) notification.getUserData();
      // get the repair sequence number
      int repairNo = data[0];
      // get the repair status
      ActiveRepairService.Status status = ActiveRepairService.Status.values()[data[1]];
      // this is some text message like "Starting repair...", "Finished repair...", etc.
      String message = notification.getMessage();
      // let the handler process the event
      repairStatusHandler.get().handle(repairNo, status, message);
    }
  }

  public String getConnectionId() throws IOException {
    return jmxConnector.getConnectionId();
  }

  public boolean isConnectionAlive() {
    try {
      String connectionId = getConnectionId();
      return null != connectionId && connectionId.length() > 0;
    } catch (IOException e) {
      e.printStackTrace();
    }
    return false;
  }

  /**
   * Cleanly shut down by un-registering the listener and closing the JMX connection.
   */
  @Override
  public void close() throws ReaperException {
    LOG.debug(String.format("close JMX connection to '%s': %s", host, jmxUrl));
    try {
      mbeanServer.removeNotificationListener(ssMbeanName, this);
    } catch (InstanceNotFoundException | ListenerNotFoundException | IOException e) {
      LOG.warn("failed on removing notification listener");
      e.printStackTrace();
    }
    try {
      jmxConnector.close();
    } catch (IOException e) {
      LOG.warn("failed closing a JMX connection");
      e.printStackTrace();
    }
  }

  /**
   * NOTICE: This code is loosely based on StackOverflow answer:
   * http://stackoverflow.com/questions/6701948/efficient-way-to-compare-version-strings-in-java
   *
   * Compares two version strings.
   *
   * Use this instead of String.compareTo() for a non-lexicographical
   * comparison that works for version strings. e.g. "1.10".compareTo("1.6").
   *
   * @param str1 a string of ordinal numbers separated by decimal points.
   * @param str2 a string of ordinal numbers separated by decimal points.
   * @return The result is a negative integer if str1 is _numerically_ less than str2.
   * The result is a positive integer if str1 is _numerically_ greater than str2.
   * The result is zero if the strings are _numerically_ equal.
   * It does not work if "1.10" is supposed to be equal to "1.10.0".
   */
  public static Integer versionCompare(String str1, String str2) throws ReaperException {
    try {
      str1 = str1.split(" ")[0].replaceAll("[-_~]", ".");
      str2 = str2.split(" ")[0].replaceAll("[-_~]", ".");
      String[] parts1 = str1.split("\\.");
      String[] parts2 = str2.split("\\.");
      int i = 0;
      // set index to first non-equal ordinal or length of shortest version string
      while (i < parts1.length && i < parts2.length) {
        try {
          Integer.parseInt(parts1[i]);
          Integer.parseInt(parts2[i]);
        } catch (NumberFormatException ex) {
          if (i == 0) {
            throw ex; // just comparing two non-version strings should fail
          }
          // first non integer part, so let's just stop comparison here and ignore the rest
          i--;
          break;
        }
        if (parts1[i].equals(parts2[i])) {
          i++;
          continue;
        }
        break;
      }
      // compare first non-equal ordinal number
      if (i < parts1.length && i < parts2.length) {
        int diff = Integer.valueOf(parts1[i]).compareTo(Integer.valueOf(parts2[i]));
        return Integer.signum(diff);
      }
      // the strings are equal or one string is a substring of the other
      // e.g. "1.2.3" = "1.2.3" or "1.2.3" < "1.2.3.4"
      else {
        return Integer.signum(parts1.length - parts2.length);
      }
    } catch (Exception ex) {
      LOG.error("failed comparing strings for versions: '{}' '{}'", str1, str2);
      throw new ReaperException(ex);
    }
  }

  public void clearSnapshot(String repairId, String keyspaceName) throws ReaperException {
    if (repairId == null || repairId.equals("")) {
      // Passing in null or empty string will clear all snapshots on the host
      throw new IllegalArgumentException("repairId cannot be null or empty string");
    }
    try {
    	((StorageServiceMBean) ssProxy).clearSnapshot(repairId, keyspaceName);
    } catch (IOException e) {
      throw new ReaperException(e);
    }
  }
}

/**
 * This code is copied and adjusted from from NodeProbe.java from Cassandra source.
 */
class ColumnFamilyStoreMBeanIterator
    implements Iterator<Map.Entry<String, ColumnFamilyStoreMBean>> {

  private Iterator<ObjectName> resIter;
  private MBeanServerConnection mbeanServerConn;

  public ColumnFamilyStoreMBeanIterator(MBeanServerConnection mbeanServerConn)
      throws MalformedObjectNameException, NullPointerException, IOException {
    ObjectName query = new ObjectName("org.apache.cassandra.db:type=ColumnFamilies,*");
    resIter = mbeanServerConn.queryNames(query, null).iterator();
    this.mbeanServerConn = mbeanServerConn;
  }

  static Iterator<Map.Entry<String, ColumnFamilyStoreMBean>> getColumnFamilyStoreMBeanProxies(
      MBeanServerConnection mbeanServerConn)
      throws IOException, MalformedObjectNameException {
    return new ColumnFamilyStoreMBeanIterator(mbeanServerConn);
  }

  @Override
public boolean hasNext() {
    return resIter.hasNext();
  }

  @Override
public Map.Entry<String, ColumnFamilyStoreMBean> next() {
    ObjectName objectName = resIter.next();
    String keyspaceName = objectName.getKeyProperty("keyspace");
    ColumnFamilyStoreMBean cfsProxy =
        JMX.newMBeanProxy(mbeanServerConn, objectName, ColumnFamilyStoreMBean.class);
    return new AbstractMap.SimpleImmutableEntry<>(keyspaceName, cfsProxy);
  }

  @Override
public void remove() {
    throw new UnsupportedOperationException();
  }
}<|MERGE_RESOLUTION|>--- conflicted
+++ resolved
@@ -372,7 +372,7 @@
         repairParallelism, cassandraVersion, canUseDatacenterAware,
         columnFamilies);
     LOG.info(msg);
-<<<<<<< HEAD
+
     if(!cassandraVersion.startsWith("2.0")){
 	    if(fullRepair) {
 		    if (repairParallelism.equals(RepairParallelism.DATACENTER_AWARE)) {
@@ -396,30 +396,6 @@
 	    else {    	
 	    	return ((StorageServiceMBean) ssProxy).forceRepairAsync(keyspace, Boolean.FALSE, Boolean.FALSE, Boolean.FALSE, fullRepair, columnFamilies.toArray(new String[columnFamilies.size()]));    			
 	    }
-=======
-    if(fullRepair) {
-	    if (repairParallelism.equals(RepairParallelism.DATACENTER_AWARE)) {
-	      if (canUseDatacenterAware) {
-	        return ssProxy.forceRepairRangeAsync(beginToken.toString(), endToken.toString(), keyspace,
-	            repairParallelism.ordinal(), null, null, // fullRepair removed
-	            columnFamilies
-	                .toArray(new String[columnFamilies.size()]));
-	      } else {
-	        LOG.info("Cannot use DATACENTER_AWARE repair policy for Cassandra cluster with version {},"
-	                 + " falling back to SEQUENTIAL repair.",
-	            cassandraVersion);
-	        repairParallelism = RepairParallelism.SEQUENTIAL;
-	      }
-	    }
-	    boolean snapshotRepair = repairParallelism.equals(RepairParallelism.SEQUENTIAL);
-	    return ssProxy.forceRepairRangeAsync(beginToken.toString(), endToken.toString(), keyspace,
-	        snapshotRepair, false, // fullRepair removed
-	        columnFamilies.toArray(new String[columnFamilies.size()]));
-    } 
-    else {    	
-    	return ssProxy.forceRepairAsync(keyspace, Boolean.FALSE, Boolean.FALSE, Boolean.FALSE, //fullRepair,
-                                        columnFamilies.toArray(new String[columnFamilies.size()]));
->>>>>>> a20d2f36
     }
     else {
     	// Cassandra 2.0 compatibility 
